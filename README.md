--- conflicted
+++ resolved
@@ -22,25 +22,6 @@
 | Project Health Evaluator | 🔄 Planned | Technical Risk | GitHub API, Dependencies | Console + Markdown | Health Score + Risks | On-demand |
 | Technology Portfolio Advisor | ⏳ Future | Strategic Fit | Internal APIs, Market data | Executive Summary | Portfolio Alignment | Quarterly |
 
-<<<<<<< HEAD
-### Basic Analysis
-```bash
-python agents/pytorch_tac_advisor.py "Project Name" "https://github.com/owner/repo"
-```
-
-### With Description and Context
-```bash
-python agents/pytorch_tac_advisor.py "ML Inference Engine" "https://github.com/example/engine" \
-  --description "Fast PyTorch model serving for production" \
-  --context "Vote deadline: 2025-01-15"
-```
-
-### With GitHub Token (for higher API limits)
-```bash
-export GITHUB_TOKEN="your_github_token"
-python agents/pytorch_tac_advisor.py "Project Name" "https://github.com/owner/repo"
-```
-=======
 ## Architecture
 
 ### Agent Framework
@@ -48,7 +29,6 @@
 - **Extensible Analysis** - Common patterns for data gathering, analysis, and reporting
 - **Standardized Output** - Consistent executive summary format across agents
 - **Integration Ready** - API endpoints and CLI interfaces for all agents
->>>>>>> 6572e408
 
 ## Installation
 
@@ -133,7 +113,8 @@
 
 ```
 dotagents/
-├── pytorch_tac_advisor.py      # PyTorch TAC voting agent
+├── agents/                     # Agent implementations
+│   └── pytorch_tac_advisor.py  # PyTorch TAC voting agent
 ├── requirements.txt            # Dependencies
 ├── prompts/                    # Agent specifications
 │   └── pytorch/                # PyTorch TAC agent prompts
